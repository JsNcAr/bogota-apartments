--- conflicted
+++ resolved
@@ -12,11 +12,7 @@
 
 La última fecha de scrapeo fue: **03 de Enero de 2024**
 
-<<<<<<< HEAD
-Version: **V1.3.0 OCTOBER.1 2023**
-=======
 Version: **V2.0.0 JUNARY.1 2024**
->>>>>>> 456b6dad
 
 ## Índice
 - [Bogota Apartments](#bogota-apartments)
